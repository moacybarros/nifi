--- conflicted
+++ resolved
@@ -42,22 +42,15 @@
         <module>nifi-language-translation-bundle</module>
         <module>nifi-mongodb-bundle</module>
         <module>nifi-flume-bundle</module>
-<<<<<<< HEAD
         <module>nifi-hbase-bundle</module>
-=======
-	    <module>nifi-hbase-bundle</module>
->>>>>>> ee7400ef
         <module>nifi-ambari-bundle</module>
         <module>nifi-image-bundle</module>
         <module>nifi-avro-bundle</module>
         <module>nifi-couchbase-bundle</module>
         <module>nifi-azure-bundle</module>
-<<<<<<< HEAD
         <module>nifi-ldap-iaa-providers-bundle</module>
         <module>nifi-riemann-bundle</module>
-=======
         <module>nifi-html-bundle</module>
->>>>>>> ee7400ef
     </modules>
     <dependencyManagement>
         <dependencies>
